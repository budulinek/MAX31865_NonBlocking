--- conflicted
+++ resolved
@@ -122,7 +122,6 @@
 */
 /**************************************************************************/
 void Adafruit_MAX31865::enableBias(bool b) {
-<<<<<<< HEAD
   uint8_t t = readRegister8(MAX31856_CONFIG_REG);
   if (b) {
     t |= MAX31856_CONFIG_BIAS; // enable bias
@@ -144,20 +143,19 @@
     t |= MAX31856_CONFIG_MODEAUTO; // enable autoconvert
   } else {
     t &= ~MAX31856_CONFIG_MODEAUTO; // disable autoconvert
-=======
+
   uint8_t t = readRegister8(MAX31856_CONFIG_REG);
   if (b) {
     t |= MAX31856_CONFIG_BIAS; // enable bias
   } else {
     t &= ~MAX31856_CONFIG_BIAS; // disable bias
->>>>>>> dd3157f0
-  }
-  writeRegister8(MAX31856_CONFIG_REG, t);
-}
-
-/**************************************************************************/
-/*!
-<<<<<<< HEAD
+
+  }
+  writeRegister8(MAX31856_CONFIG_REG, t);
+}
+
+/**************************************************************************/
+/*!
     @brief Whether we want filter out 50Hz noise or 60Hz noise
     @param b If true, 50Hz noise is filtered, else 60Hz(default)
 */
@@ -169,18 +167,6 @@
     t |= MAX31856_CONFIG_FILT50HZ;
   } else {
     t &= ~MAX31856_CONFIG_FILT50HZ;
-=======
-    @brief Whether we want to have continuous conversions (50/60 Hz)
-    @param b If true, auto conversion is enabled
-*/
-/**************************************************************************/
-void Adafruit_MAX31865::autoConvert(bool b) {
-  uint8_t t = readRegister8(MAX31856_CONFIG_REG);
-  if (b) {
-    t |= MAX31856_CONFIG_MODEAUTO; // enable autoconvert
-  } else {
-    t &= ~MAX31856_CONFIG_MODEAUTO; // disable autoconvert
->>>>>>> dd3157f0
   }
   writeRegister8(MAX31856_CONFIG_REG, t);
 }
